# Copyright 2015 Pants project contributors (see CONTRIBUTORS.md).
# Licensed under the Apache License, Version 2.0 (see LICENSE).

import filecmp
import functools
import os
import platform
import subprocess
import sys
from contextlib import contextmanager
from textwrap import dedent
from zipfile import ZipFile

import pytest

from pex.common import safe_sleep
from pex.compatibility import WINDOWS, nested, to_bytes
from pex.installer import EggInstaller
from pex.pex_info import PexInfo
from pex.resolver import resolve
from pex.testing import (
    IS_PYPY,
    NOT_CPYTHON27,
    NOT_CPYTHON27_OR_LINUX,
    NOT_CPYTHON27_OR_OSX,
    NOT_CPYTHON36,
    NOT_CPYTHON36_OR_LINUX,
    PY27,
    PY35,
    PY36,
    ensure_python_interpreter,
    get_dep_dist_names_from_pex,
    run_pex_command,
    run_simple_pex,
    run_simple_pex_test,
    temporary_content,
    temporary_dir
)
from pex.util import DistributionHelper, named_temporary_file


def make_env(**kwargs):
  env = os.environ.copy()
  env.update((k, str(v)) for k, v in kwargs.items())
  return env


def test_pex_execute():
  body = "print('Hello')"
  _, rc = run_simple_pex_test(body, coverage=True)
  assert rc == 0


def test_pex_raise():
  body = "raise Exception('This will improve coverage.')"
  run_simple_pex_test(body, coverage=True)


def test_pex_root():
  with nested(temporary_dir(), temporary_dir(), temporary_dir()) as (td, output_dir, tmp_home):
    output_path = os.path.join(output_dir, 'pex.pex')
    args = ['pex', '-o', output_path, '--not-zip-safe', '--pex-root={0}'.format(td)]
    results = run_pex_command(args=args, env=make_env(HOME=tmp_home, PEX_INTERPRETER='1'))
    results.assert_success()
    assert ['pex.pex'] == os.listdir(output_dir), 'Expected built pex file.'
    assert [] == os.listdir(tmp_home), 'Expected empty temp home dir.'
    assert 'build' in os.listdir(td), 'Expected build directory in tmp pex root.'


def test_cache_disable():
  with nested(temporary_dir(), temporary_dir(), temporary_dir()) as (td, output_dir, tmp_home):
    output_path = os.path.join(output_dir, 'pex.pex')
    args = [
      'pex',
      '-o', output_path,
      '--not-zip-safe',
      '--disable-cache',
      '--pex-root={0}'.format(td),
    ]
    results = run_pex_command(args=args, env=make_env(HOME=tmp_home, PEX_INTERPRETER='1'))
    results.assert_success()
    assert ['pex.pex'] == os.listdir(output_dir), 'Expected built pex file.'
    assert [] == os.listdir(tmp_home), 'Expected empty temp home dir.'


def test_pex_interpreter():
  with named_temporary_file() as fp:
    fp.write(b"print('Hello world')")
    fp.flush()

    env = make_env(PEX_INTERPRETER=1)

    so, rc = run_simple_pex_test("", args=(fp.name,), coverage=True, env=env)
    assert so == b'Hello world\n'
    assert rc == 0


def test_pex_repl_cli():
  """Tests the REPL in the context of the pex cli itself."""
  stdin_payload = b'import sys; sys.exit(3)'

  with temporary_dir() as output_dir:
    # Create a temporary pex containing just `requests` with no entrypoint.
    pex_path = os.path.join(output_dir, 'pex.pex')
    results = run_pex_command(['--disable-cache',
                               'requests',
                               './',
                               '-e', 'pex.bin.pex:main',
                               '-o', pex_path])
    results.assert_success()

    # Test that the REPL is functional.
    stdout, rc = run_simple_pex(pex_path, stdin=stdin_payload)
    assert rc == 3
    assert b'>>>' in stdout


def test_pex_repl_built():
  """Tests the REPL in the context of a built pex."""
  stdin_payload = b'import requests; import sys; sys.exit(3)'

  with temporary_dir() as output_dir:
    # Create a temporary pex containing just `requests` with no entrypoint.
    pex_path = os.path.join(output_dir, 'requests.pex')
    results = run_pex_command(['--disable-cache', 'requests', '-o', pex_path])
    results.assert_success()

    # Test that the REPL is functional.
    stdout, rc = run_simple_pex(pex_path, stdin=stdin_payload)
    assert rc == 3
    assert b'>>>' in stdout


@pytest.mark.skipif(WINDOWS, reason='No symlinks on windows')
def test_pex_python_symlink():
  with temporary_dir() as td:
    symlink_path = os.path.join(td, 'python-symlink')
    os.symlink(sys.executable, symlink_path)
    pexrc_path = os.path.join(td, '.pexrc')
    with open(pexrc_path, 'w') as pexrc:
      pexrc.write("PEX_PYTHON=%s" % symlink_path)

    body = "print('Hello')"
    _, rc = run_simple_pex_test(body, coverage=True, env=make_env(HOME=td))
    assert rc == 0


def test_entry_point_exit_code():
  setup_py = dedent("""
    from setuptools import setup

    setup(
      name='my_app',
      version='0.0.0',
      zip_safe=True,
      packages=[''],
      entry_points={'console_scripts': ['my_app = my_app:do_something']},
    )
  """)

  error_msg = 'setuptools expects this to exit non-zero'

  my_app = dedent("""
    def do_something():
      return '%s'
  """ % error_msg)

  with temporary_content({'setup.py': setup_py, 'my_app.py': my_app}) as project_dir:
    installer = EggInstaller(project_dir)
    dist = DistributionHelper.distribution_from_path(installer.bdist())
    so, rc = run_simple_pex_test('', env=make_env(PEX_SCRIPT='my_app'), dists=[dist])
    assert so.decode('utf-8').strip() == error_msg
    assert rc == 1


# TODO: https://github.com/pantsbuild/pex/issues/479
@pytest.mark.skipif(NOT_CPYTHON36_OR_LINUX,
                    reason='inherits linux abi on linux w/ no backing packages')
def test_pex_multi_resolve():
  """Tests multi-interpreter + multi-platform resolution."""
  with temporary_dir() as output_dir:
    pex_path = os.path.join(output_dir, 'pex.pex')
    results = run_pex_command(['--disable-cache',
                               'lxml==3.8.0',
                               '--no-build',
                               '--platform=linux-x86_64',
                               '--platform=macosx-10.6-x86_64',
                               '--python=python2.7',
                               '--python=python3.6',
                               '-o', pex_path])
    results.assert_success()

    included_dists = get_dep_dist_names_from_pex(pex_path, 'lxml')
    assert len(included_dists) == 4
    for dist_substr in ('-cp27-', '-cp36-', '-manylinux1_x86_64', '-macosx_'):
      assert any(dist_substr in f for f in included_dists)


@pytest.mark.xfail(reason='See https://github.com/pantsbuild/pants/issues/4682')
def test_pex_re_exec_failure():
  with temporary_dir() as output_dir:

    # create 2 pex files for PEX_PATH
    pex1_path = os.path.join(output_dir, 'pex1.pex')
    res1 = run_pex_command(['--disable-cache', 'requests', '-o', pex1_path])
    res1.assert_success()
    pex2_path = os.path.join(output_dir, 'pex2.pex')
    res2 = run_pex_command(['--disable-cache', 'flask', '-o', pex2_path])
    res2.assert_success()
    pex_path = ':'.join(os.path.join(output_dir, name) for name in ('pex1.pex', 'pex2.pex'))

    # create test file test.py that attmepts to import modules from pex1/pex2
    test_file_path = os.path.join(output_dir, 'test.py')
    with open(test_file_path, 'w') as fh:
      fh.write(dedent('''
        import requests
        import flask
        import sys
        import os
        import subprocess
        if 'RAN_ONCE' in os.environ::
          print('Hello world')
        else:
          env = os.environ.copy()
          env['RAN_ONCE'] = '1'
          subprocess.call([sys.executable] + sys.argv, env=env)
          sys.exit()
        '''))

    # set up env for pex build with PEX_PATH in the environment
    env = make_env(PEX_PATH=pex_path)

    # build composite pex of pex1/pex1
    pex_out_path = os.path.join(output_dir, 'out.pex')
    run_pex_command(['--disable-cache',
      'wheel',
      '-o', pex_out_path])

    # run test.py with composite env
    stdout, rc = run_simple_pex(pex_out_path, [test_file_path], env=env)

    assert rc == 0
    assert stdout == b'Hello world\n'


def test_pex_path_arg():
  with temporary_dir() as output_dir:

    # create 2 pex files for PEX_PATH
    pex1_path = os.path.join(output_dir, 'pex1.pex')
    res1 = run_pex_command(['--disable-cache', 'requests', '-o', pex1_path])
    res1.assert_success()
    pex2_path = os.path.join(output_dir, 'pex2.pex')
    res2 = run_pex_command(['--disable-cache', 'flask', '-o', pex2_path])
    res2.assert_success()
    pex_path = ':'.join(os.path.join(output_dir, name) for name in ('pex1.pex', 'pex2.pex'))

    # parameterize the pex arg for test.py
    pex_out_path = os.path.join(output_dir, 'out.pex')
    # create test file test.py that attempts to import modules from pex1/pex2
    test_file_path = os.path.join(output_dir, 'test.py')
    with open(test_file_path, 'w') as fh:
      fh.write(dedent('''
        import requests
        import flask
        import sys
        import os
        import subprocess
        if 'RAN_ONCE' in os.environ:
          print('Success!')
        else:
          env = os.environ.copy()
          env['RAN_ONCE'] = '1'
          subprocess.call([sys.executable] + ['%s'] + sys.argv, env=env)
          sys.exit()
        ''' % pex_out_path))

    # build out.pex composed from pex1/pex1
    run_pex_command(['--disable-cache',
      '--pex-path={}'.format(pex_path),
      'wheel',
      '-o', pex_out_path])

    # run test.py with composite env
    stdout, rc = run_simple_pex(pex_out_path, [test_file_path])
    assert rc == 0
    assert stdout == b'Success!\n'


def test_pex_path_in_pex_info_and_env():
  with temporary_dir() as output_dir:

    # create 2 pex files for PEX-INFO pex_path
    pex1_path = os.path.join(output_dir, 'pex1.pex')
    res1 = run_pex_command(['--disable-cache', 'requests', '-o', pex1_path])
    res1.assert_success()
    pex2_path = os.path.join(output_dir, 'pex2.pex')
    res2 = run_pex_command(['--disable-cache', 'flask', '-o', pex2_path])
    res2.assert_success()
    pex_path = ':'.join(os.path.join(output_dir, name) for name in ('pex1.pex', 'pex2.pex'))

    # create a pex for environment PEX_PATH
    pex3_path = os.path.join(output_dir, 'pex3.pex')
    res3 = run_pex_command(['--disable-cache', 'wheel', '-o', pex3_path])
    res3.assert_success()
    env_pex_path = os.path.join(output_dir, 'pex3.pex')

    # parameterize the pex arg for test.py
    pex_out_path = os.path.join(output_dir, 'out.pex')
    # create test file test.py that attempts to import modules from pex1/pex2
    test_file_path = os.path.join(output_dir, 'test.py')
    with open(test_file_path, 'w') as fh:
      fh.write(dedent('''
        import requests
        import flask
        import wheel
        import sys
        import os
        import subprocess
        print('Success!')
        '''))

    # build out.pex composed from pex1/pex1
    run_pex_command(['--disable-cache',
      '--pex-path={}'.format(pex_path),
      '-o', pex_out_path])

    # load secondary PEX_PATH
    env = make_env(PEX_PATH=env_pex_path)

    # run test.py with composite env
    stdout, rc = run_simple_pex(pex_out_path, [test_file_path], env=env)
    assert rc == 0
    assert stdout == b'Success!\n'


def test_interpreter_constraints_to_pex_info_py2():
  with temporary_dir() as output_dir:
    # target python 2
    pex_out_path = os.path.join(output_dir, 'pex_py2.pex')
    res = run_pex_command(['--disable-cache',
      '--interpreter-constraint=>=2.7,<3',
      '--interpreter-constraint=>=3.5',
      '-o', pex_out_path])
    res.assert_success()
    pex_info = PexInfo.from_pex(pex_out_path)
    assert {'>=2.7,<3', '>=3.5'} == set(pex_info.interpreter_constraints)


@pytest.mark.skipif(IS_PYPY)
def test_interpreter_constraints_to_pex_info_py3():
  py3_interpreter = ensure_python_interpreter(PY36)
  with temporary_dir() as output_dir:
    # target python 3
    pex_out_path = os.path.join(output_dir, 'pex_py3.pex')
    res = run_pex_command(['--disable-cache', '--interpreter-constraint=>3', '-o', pex_out_path],
                          env=make_env(PATH=os.path.dirname(py3_interpreter)))
    res.assert_success()
    pex_info = PexInfo.from_pex(pex_out_path)
    assert ['>3'] == pex_info.interpreter_constraints


def test_interpreter_resolution_with_constraint_option():
  with temporary_dir() as output_dir:
    pex_out_path = os.path.join(output_dir, 'pex1.pex')
    res = run_pex_command(['--disable-cache',
      '--interpreter-constraint=>=2.7,<3',
      '-o', pex_out_path])
    res.assert_success()
    pex_info = PexInfo.from_pex(pex_out_path)
    assert ['>=2.7,<3'] == pex_info.interpreter_constraints
    assert pex_info.build_properties['version'][0] < 3


def test_interpreter_resolution_with_multiple_constraint_options():
  with temporary_dir() as output_dir:
    pex_out_path = os.path.join(output_dir, 'pex1.pex')
    res = run_pex_command(['--disable-cache',
      '--interpreter-constraint=>=2.7,<3',
      # Add a constraint that's impossible to satisfy. Because multiple
      # constraints OR, the interpeter should still resolve to Python 2.7.
      '--interpreter-constraint=>=500',
      '-o', pex_out_path])
    res.assert_success()
    pex_info = PexInfo.from_pex(pex_out_path)
    assert {'>=2.7,<3', '>=500'} == set(pex_info.interpreter_constraints)
    assert pex_info.build_properties['version'][0] < 3


@pytest.mark.skipif(IS_PYPY)
def test_interpreter_resolution_with_pex_python_path():
  with temporary_dir() as td:
    pexrc_path = os.path.join(td, '.pexrc')
    with open(pexrc_path, 'w') as pexrc:
      # set pex python path
      pex_python_path = ':'.join([
        ensure_python_interpreter(PY27),
        ensure_python_interpreter(PY36)
      ])
      pexrc.write("PEX_PYTHON_PATH=%s" % pex_python_path)

    # constraints to build pex cleanly; PPP + pex_bootstrapper.py
    # will use these constraints to override sys.executable on pex re-exec
    interpreter_constraint1 = '>3' if sys.version_info[0] == 3 else '<3'
    interpreter_constraint2 = '<3.8' if sys.version_info[0] == 3 else '>=2.7'

    pex_out_path = os.path.join(td, 'pex.pex')
    res = run_pex_command(['--disable-cache',
      '--rcfile=%s' % pexrc_path,
      '--interpreter-constraint=%s,%s' % (interpreter_constraint1, interpreter_constraint2),
      '-o', pex_out_path])
    res.assert_success()

    stdin_payload = b'import sys; print(sys.executable); sys.exit(0)'
    stdout, rc = run_simple_pex(pex_out_path, stdin=stdin_payload)

    assert rc == 0
    if sys.version_info[0] == 3:
      assert str(pex_python_path.split(':')[1]).encode() in stdout
    else:
      assert str(pex_python_path.split(':')[0]).encode() in stdout


@pytest.mark.skipif(IS_PYPY)
def test_interpreter_constraints_honored_without_ppp_or_pp():
  # Create a pex with interpreter constraints, but for not the default interpreter in the path.
  with temporary_dir() as td:
    py36_path = ensure_python_interpreter(PY36)
    py35_path = ensure_python_interpreter(PY35)

    pex_out_path = os.path.join(td, 'pex.pex')
    env = make_env(
      PEX_IGNORE_RCFILES="1",
      PATH=os.pathsep.join([
        os.path.dirname(py35_path),
        os.path.dirname(py36_path),
      ])
    )
    res = run_pex_command(['--disable-cache',
      '--interpreter-constraint===%s' % PY36,
      '-o', pex_out_path],
      env=env
    )
    res.assert_success()

    # We want to try to run that pex with no environment variables set
    stdin_payload = b'import sys; print(sys.executable); sys.exit(0)'

    stdout, rc = run_simple_pex(pex_out_path, stdin=stdin_payload, env=env)
    assert rc == 0

    # If the constraints are honored, it will have run python3.6 and not python3.5
    # Without constraints, we would expect it to use python3.5 as it is the minimum interpreter
    # in the PATH.
    assert str(py36_path).encode() in stdout


@pytest.mark.skipif(NOT_CPYTHON36)
def test_interpreter_resolution_pex_python_path_precedence_over_pex_python():
  with temporary_dir() as td:
    pexrc_path = os.path.join(td, '.pexrc')
    with open(pexrc_path, 'w') as pexrc:
      # set both PPP and PP
      pex_python_path = ':'.join([
        ensure_python_interpreter(PY27),
        ensure_python_interpreter(PY36)
      ])
      pexrc.write("PEX_PYTHON_PATH=%s\n" % pex_python_path)
      pex_python = '/path/to/some/python'
      pexrc.write("PEX_PYTHON=%s" % pex_python)

    pex_out_path = os.path.join(td, 'pex.pex')
    res = run_pex_command(['--disable-cache',
      '--rcfile=%s' % pexrc_path,
      '--interpreter-constraint=>3,<3.8',
      '-o', pex_out_path])
    res.assert_success()

    stdin_payload = b'import sys; print(sys.executable); sys.exit(0)'
    stdout, rc = run_simple_pex(pex_out_path, stdin=stdin_payload)
    assert rc == 0
    correct_interpreter_path = pex_python_path.split(':')[1].encode()
    assert correct_interpreter_path in stdout


def test_plain_pex_exec_no_ppp_no_pp_no_constraints():
  with temporary_dir() as td:
    pex_out_path = os.path.join(td, 'pex.pex')
    env = make_env(
      PEX_IGNORE_RCFILES="1",
      PATH=os.path.dirname(os.path.realpath(sys.executable))
    )
    res = run_pex_command([
      '--disable-cache',
      '-o', pex_out_path],
      env=env
    )
    res.assert_success()

    stdin_payload = b'import os, sys; print(os.path.realpath(sys.executable)); sys.exit(0)'
    stdout, rc = run_simple_pex(pex_out_path, stdin=stdin_payload, env=env)
    assert rc == 0
    assert os.path.realpath(sys.executable).encode() in stdout


@pytest.mark.skipif(IS_PYPY)
def test_pex_exec_with_pex_python_path_only():
  with temporary_dir() as td:
    pexrc_path = os.path.join(td, '.pexrc')
    with open(pexrc_path, 'w') as pexrc:
      # set pex python path
      pex_python_path = ':'.join([
        ensure_python_interpreter(PY27),
        ensure_python_interpreter(PY36)
      ])
      pexrc.write("PEX_PYTHON_PATH=%s" % pex_python_path)

    pex_out_path = os.path.join(td, 'pex.pex')
    res = run_pex_command(['--disable-cache',
      '--rcfile=%s' % pexrc_path,
      '-o', pex_out_path])
    res.assert_success()

    # test that pex bootstrapper selects lowest version interpreter
    # in pex python path (python2.7)
    stdin_payload = b'import sys; print(sys.executable); sys.exit(0)'
    stdout, rc = run_simple_pex(pex_out_path, stdin=stdin_payload)
    assert rc == 0
    assert str(pex_python_path.split(':')[0]).encode() in stdout


@pytest.mark.skipif(IS_PYPY)
def test_pex_exec_with_pex_python_path_and_pex_python_but_no_constraints():
  with temporary_dir() as td:
    pexrc_path = os.path.join(td, '.pexrc')
    with open(pexrc_path, 'w') as pexrc:
      # set both PPP and PP
      pex_python_path = ':'.join([
        ensure_python_interpreter(PY27),
        ensure_python_interpreter(PY36)
      ])
      pexrc.write("PEX_PYTHON_PATH=%s\n" % pex_python_path)
      pex_python = '/path/to/some/python'
      pexrc.write("PEX_PYTHON=%s" % pex_python)

    pex_out_path = os.path.join(td, 'pex.pex')
    res = run_pex_command(['--disable-cache',
      '--rcfile=%s' % pexrc_path,
      '-o', pex_out_path])
    res.assert_success()

    # test that pex bootstrapper selects lowest version interpreter
    # in pex python path (python2.7)
    stdin_payload = b'import sys; print(sys.executable); sys.exit(0)'
    stdout, rc = run_simple_pex(pex_out_path, stdin=stdin_payload)
    assert rc == 0
    assert str(pex_python_path.split(':')[0]).encode() in stdout


@pytest.mark.skipif(IS_PYPY)
def test_pex_python():
  py2_path_interpreter = ensure_python_interpreter(PY27)
  py3_path_interpreter = ensure_python_interpreter(PY36)
  path = ':'.join([os.path.dirname(py2_path_interpreter), os.path.dirname(py3_path_interpreter)])
  env = make_env(PATH=path)
  with temporary_dir() as td:
    pexrc_path = os.path.join(td, '.pexrc')
    with open(pexrc_path, 'w') as pexrc:
      pex_python = ensure_python_interpreter(PY36)
      pexrc.write("PEX_PYTHON=%s" % pex_python)

    # test PEX_PYTHON with valid constraints
    pex_out_path = os.path.join(td, 'pex.pex')
    res = run_pex_command(['--disable-cache',
                           '--rcfile=%s' % pexrc_path,
                           '--interpreter-constraint=>3,<3.8',
                           '-o', pex_out_path],
                          env=env)
    res.assert_success()

    stdin_payload = b'import sys; print(sys.executable); sys.exit(0)'
    stdout, rc = run_simple_pex(pex_out_path, stdin=stdin_payload, env=env)
    assert rc == 0
    correct_interpreter_path = pex_python.encode()
    assert correct_interpreter_path in stdout

    # test PEX_PYTHON with incompatible constraints
    pexrc_path = os.path.join(td, '.pexrc')
    with open(pexrc_path, 'w') as pexrc:
      pex_python = ensure_python_interpreter(PY27)
      pexrc.write("PEX_PYTHON=%s" % pex_python)

    pex_out_path = os.path.join(td, 'pex2.pex')
    res = run_pex_command(['--disable-cache',
                           '--rcfile=%s' % pexrc_path,
                           '--interpreter-constraint=>3,<3.8',
                           '-o', pex_out_path],
                          env=env)
    res.assert_success()

    stdin_payload = b'import sys; print(sys.executable); sys.exit(0)'
    stdout, rc = run_simple_pex(pex_out_path, stdin=stdin_payload, env=env)
    assert rc == 1
    fail_str = 'not compatible with specified interpreter constraints'.encode()
    assert fail_str in stdout

    # test PEX_PYTHON with no constraints
    pex_out_path = os.path.join(td, 'pex3.pex')
    res = run_pex_command(['--disable-cache', '--rcfile=%s' % pexrc_path, '-o', pex_out_path],
                          env=env)
    res.assert_success()

    stdin_payload = b'import sys; print(sys.executable); sys.exit(0)'
    stdout, rc = run_simple_pex(pex_out_path, stdin=stdin_payload, env=env)
    assert rc == 0
    correct_interpreter_path = pex_python.encode()
    assert correct_interpreter_path in stdout


@pytest.mark.skipif(IS_PYPY)
def test_entry_point_targeting():
  """Test bugfix for https://github.com/pantsbuild/pex/issues/434"""
  with temporary_dir() as td:
    pexrc_path = os.path.join(td, '.pexrc')
    with open(pexrc_path, 'w') as pexrc:
      pex_python = ensure_python_interpreter(PY36)
      pexrc.write("PEX_PYTHON=%s" % pex_python)

    # test pex with entry point
    pex_out_path = os.path.join(td, 'pex.pex')
    res = run_pex_command(['--disable-cache',
      'autopep8',
      '-e', 'autopep8',
      '-o', pex_out_path])
    res.assert_success()

    stdout, rc = run_simple_pex(pex_out_path)
    assert 'usage: autopep8'.encode() in stdout


@pytest.mark.skipif(IS_PYPY)
def test_interpreter_selection_using_os_environ_for_bootstrap_reexec():
  """
  This is a test for verifying the proper function of the
  pex bootstrapper's interpreter selection logic and validate a corresponding
  bugfix. More details on the nature of the bug can be found at:
  https://github.com/pantsbuild/pex/pull/441
  """
  with temporary_dir() as td:
    pexrc_path = os.path.join(td, '.pexrc')

    # Select pexrc interpreter versions based on test environment.
    # The parent interpreter is the interpreter we expect the parent pex to
    # execute with. The child interpreter is the interpreter we expect the
    # child pex to execute with.
    if (sys.version_info[0], sys.version_info[1]) == (3, 6):
      child_pex_interpreter_version = PY36
    else:
      child_pex_interpreter_version = PY27

    # Write parent pex's pexrc.
    with open(pexrc_path, 'w') as pexrc:
      pexrc.write("PEX_PYTHON=%s" % sys.executable)

    test_setup_path = os.path.join(td, 'setup.py')
    with open(test_setup_path, 'w') as fh:
      fh.write(dedent('''
        from setuptools import setup

        setup(
          name='tester',
          version='1.0',
          description='tests',
          author='tester',
          author_email='test@test.com',
          packages=['testing']
        )
        '''))

    os.mkdir(os.path.join(td, 'testing'))
    test_init_path = os.path.join(td, 'testing/__init__.py')
    with open(test_init_path, 'w') as fh:
      fh.write(dedent('''
        def tester():
          from pex.testing import (
            run_pex_command,
            run_simple_pex,
            temporary_dir
          )
          import os
          from textwrap import dedent
          with temporary_dir() as td:
            pexrc_path = os.path.join(td, '.pexrc')
            with open(pexrc_path, 'w') as pexrc:
              pexrc.write("PEX_PYTHON={}")
            test_file_path = os.path.join(td, 'build_and_run_child_pex.py')
            with open(test_file_path, 'w') as fh:
              fh.write(dedent("""
                import sys
                print(sys.executable)
                """))
            pex_out_path = os.path.join(td, 'child.pex')
            res = run_pex_command(['--disable-cache',
              '-o', pex_out_path])
            stdin_payload = b'import sys; print(sys.executable); sys.exit(0)'
            stdout, rc = run_simple_pex(pex_out_path, stdin=stdin_payload)
            print(stdout)
        '''.format(ensure_python_interpreter(child_pex_interpreter_version))))

    pex_out_path = os.path.join(td, 'parent.pex')
    res = run_pex_command(['--disable-cache',
      'pex',
      '{}'.format(td),
      '-e', 'testing:tester',
      '-o', pex_out_path])
    res.assert_success()

    stdout, rc = run_simple_pex(pex_out_path)
    assert rc == 0
    # Ensure that child pex used the proper interpreter as specified by its pexrc.
    correct_interpreter_path = ensure_python_interpreter(child_pex_interpreter_version)
    correct_interpreter_path = correct_interpreter_path.encode()  # Py 2/3 compatibility
    assert correct_interpreter_path in stdout


def test_inherit_path_fallback():
  inherit_path("=fallback")


def test_inherit_path_backwards_compatibility():
  inherit_path("")


def test_inherit_path_prefer():
  inherit_path("=prefer")


def inherit_path(inherit_path):
  with temporary_dir() as output_dir:
    exe = os.path.join(output_dir, 'exe.py')
    body = "import sys ; print('\\n'.join(sys.path))"
    with open(exe, 'w') as f:
      f.write(body)

    pex_path = os.path.join(output_dir, 'pex.pex')
    results = run_pex_command([
      '--disable-cache',
      'msgpack_python',
      '--inherit-path{}'.format(inherit_path),
      '-o',
      pex_path,
    ])

    results.assert_success()

    env = make_env(PYTHONPATH='/doesnotexist')
    stdout, rc = run_simple_pex(
      pex_path,
      args=(exe,),
      env=env,
    )
    assert rc == 0

    stdout_lines = stdout.decode().split('\n')
    requests_paths = tuple(i for i, l in enumerate(stdout_lines) if 'msgpack_python' in l)
    sys_paths = tuple(i for i, l in enumerate(stdout_lines) if 'doesnotexist' in l)
    assert len(requests_paths) == 1
    assert len(sys_paths) == 1

    if inherit_path == "=fallback":
      assert requests_paths[0] < sys_paths[0]
    else:
      assert requests_paths[0] > sys_paths[0]


def test_pex_multi_resolve_2():
  """Tests multi-interpreter + multi-platform resolution using extended platform notation."""
  with temporary_dir() as output_dir:
    pex_path = os.path.join(output_dir, 'pex.pex')
    results = run_pex_command(['--disable-cache',
                               'lxml==3.8.0',
                               '--no-build',
                               '--platform=linux-x86_64-cp-36-m',
                               '--platform=linux-x86_64-cp-27-m',
                               '--platform=macosx-10.6-x86_64-cp-36-m',
                               '--platform=macosx-10.6-x86_64-cp-27-m',
                               '-o', pex_path])
    results.assert_success()

    included_dists = get_dep_dist_names_from_pex(pex_path, 'lxml')
    assert len(included_dists) == 4
    for dist_substr in ('-cp27-', '-cp36-', '-manylinux1_x86_64', '-macosx_'):
      assert any(dist_substr in f for f in included_dists), (
        '{} was not found in wheel'.format(dist_substr)
      )


@contextmanager
def pex_manylinux_and_tag_selection_context():
  with temporary_dir() as output_dir:
    def do_resolve(req_name, req_version, platform, extra_flags=None):
      extra_flags = extra_flags or ''
      pex_path = os.path.join(output_dir, 'test.pex')
      results = run_pex_command(['--disable-cache',
                                 '--no-build',
                                 '%s==%s' % (req_name, req_version),
                                 '--platform=%s' % (platform),
                                 '-o', pex_path] + extra_flags.split())
      return pex_path, results

    def test_resolve(req_name, req_version, platform, substr, extra_flags=None):
      pex_path, results = do_resolve(req_name, req_version, platform, extra_flags)
      results.assert_success()
      included_dists = get_dep_dist_names_from_pex(pex_path, req_name.replace('-', '_'))
      assert any(
        substr in d for d in included_dists
      ), 'couldnt find {} in {}'.format(substr, included_dists)

    def ensure_failure(req_name, req_version, platform, extra_flags):
      pex_path, results = do_resolve(req_name, req_version, platform, extra_flags)
      results.assert_failure()

    yield test_resolve, ensure_failure


@pytest.mark.skipif(IS_PYPY)
def test_pex_manylinux_and_tag_selection_linux_msgpack():
  """Tests resolver manylinux support and tag targeting."""
  with pex_manylinux_and_tag_selection_context() as (test_resolve, ensure_failure):
    msgpack, msgpack_ver = 'msgpack-python', '0.4.7'
    test_msgpack = functools.partial(test_resolve, msgpack, msgpack_ver)

    # Exclude 3.3, >=3.6 because no wheels exist for these versions on pypi.
    current_version = sys.version_info[:2]
    if current_version != (3, 3) and current_version < (3, 6):
      test_msgpack('linux-x86_64', 'manylinux1_x86_64.whl')

    test_msgpack('linux-x86_64-cp-27-m', 'msgpack_python-0.4.7-cp27-cp27m-manylinux1_x86_64.whl')
    test_msgpack('linux-x86_64-cp-27-mu', 'msgpack_python-0.4.7-cp27-cp27mu-manylinux1_x86_64.whl')
    test_msgpack('linux-i686-cp-27-m', 'msgpack_python-0.4.7-cp27-cp27m-manylinux1_i686.whl')
    test_msgpack('linux-i686-cp-27-mu', 'msgpack_python-0.4.7-cp27-cp27mu-manylinux1_i686.whl')
    test_msgpack('linux-x86_64-cp-27-mu', 'msgpack_python-0.4.7-cp27-cp27mu-manylinux1_x86_64.whl')
    test_msgpack('linux-x86_64-cp-34-m', 'msgpack_python-0.4.7-cp34-cp34m-manylinux1_x86_64.whl')
    test_msgpack('linux-x86_64-cp-35-m', 'msgpack_python-0.4.7-cp35-cp35m-manylinux1_x86_64.whl')

    ensure_failure(msgpack, msgpack_ver, 'linux-x86_64', '--no-manylinux')


def test_pex_manylinux_and_tag_selection_lxml_osx():
  with pex_manylinux_and_tag_selection_context() as (test_resolve, ensure_failure):
    test_resolve('lxml', '3.8.0', 'macosx-10.6-x86_64-cp-27-m', 'lxml-3.8.0-cp27-cp27m-macosx')
    test_resolve('lxml', '3.8.0', 'macosx-10.6-x86_64-cp-36-m', 'lxml-3.8.0-cp36-cp36m-macosx')


@pytest.mark.skipif(NOT_CPYTHON27_OR_OSX)
def test_pex_manylinux_runtime():
  """Tests resolver manylinux support and runtime resolution (and --platform=current)."""
  test_stub = dedent(
    """
    import msgpack
    print(msgpack.unpackb(msgpack.packb([1, 2, 3])))
    """
  )

  with temporary_content({'tester.py': test_stub}) as output_dir:
    pex_path = os.path.join(output_dir, 'test.pex')
    tester_path = os.path.join(output_dir, 'tester.py')
    results = run_pex_command(['--disable-cache',
                               '--no-build',
                               'msgpack-python==0.4.7',
                               '--platform=current'.format(platform),
                               '-o', pex_path])
    results.assert_success()

    out = subprocess.check_output([pex_path, tester_path])
    assert out.strip() == '[1, 2, 3]'


def test_pex_exit_code_propagation():
  """Tests exit code propagation."""
  test_stub = dedent(
    """
    def test_fail():
      assert False
    """
  )

  with temporary_content({'tester.py': test_stub}) as output_dir:
    pex_path = os.path.join(output_dir, 'test.pex')
    tester_path = os.path.join(output_dir, 'tester.py')
    results = run_pex_command(['pytest==3.9.1',
                               '-e', 'pytest:main',
                               '-o', pex_path])
    results.assert_success()

    assert subprocess.call([pex_path, os.path.realpath(tester_path)]) == 1


@pytest.mark.skipif(NOT_CPYTHON27)
def test_platform_specific_inline_egg_resolution():
  with temporary_dir() as td:
    pex_out_path = os.path.join(td, 'pex.pex')
    res = run_pex_command(['--disable-cache',
                           '--no-wheel',
                           'MarkupSafe==1.0',
                           '-o', pex_out_path])
    res.assert_success()


@pytest.mark.skipif(NOT_CPYTHON27)
def test_platform_specific_egg_resolution():
  with temporary_dir() as td:
    pex_out_path = os.path.join(td, 'pex.pex')
    res = run_pex_command(['--disable-cache',
                           '--no-wheel',
                           '--no-build',
                           '--no-pypi',
                           '--platform=linux-x86_64',
                           '--find-links=tests/example_packages/',
                           'M2Crypto==0.22.3',
                           '-o', pex_out_path])
    res.assert_success()


@pytest.mark.skipif(NOT_CPYTHON27)
def test_platform_specific_egg_resolution_matching():
  with temporary_dir() as td:
    pex_out_path = os.path.join(td, 'pex.pex')
    res = run_pex_command(['--disable-cache',
                           '--no-wheel',
                           '--no-build',
                           'netifaces==0.10.6',  # Only provides win32 eggs.
                           '-o', pex_out_path])
    res.assert_failure()


@pytest.mark.skipif(NOT_CPYTHON27)
def test_ipython_appnope_env_markers():
  res = run_pex_command(['--disable-cache',
                         'ipython==5.8.0',
                         '-c', 'ipython',
                         '--',
                         '--version'])
  res.assert_success()


# TODO: https://github.com/pantsbuild/pex/issues/479
@pytest.mark.skipif(NOT_CPYTHON27_OR_LINUX,
  reason='this needs to run on an interpreter with ABI type m (OSX) vs mu (linux)')
def test_cross_platform_abi_targeting_behavior():
  with temporary_dir() as td:
    pex_out_path = os.path.join(td, 'pex.pex')
    res = run_pex_command(['--disable-cache',
                           '--no-pypi',
                           '--platform=linux-x86_64',
                           '--find-links=tests/example_packages/',
                           'MarkupSafe==1.0',
                           '-o', pex_out_path])
    res.assert_success()


@pytest.mark.skipif(NOT_CPYTHON27)
def test_cross_platform_abi_targeting_behavior_exact():
  with temporary_dir() as td:
    pex_out_path = os.path.join(td, 'pex.pex')
    res = run_pex_command(['--disable-cache',
                           '--no-pypi',
                           '--platform=linux-x86_64-cp-27-mu',
                           '--find-links=tests/example_packages/',
                           'MarkupSafe==1.0',
                           '-o', pex_out_path])
    res.assert_success()


def test_pex_source_bundling():
  with temporary_dir() as output_dir:
    with temporary_dir() as input_dir:
      with open(os.path.join(input_dir, 'exe.py'), 'w') as fh:
        fh.write(dedent('''
          print('hello')
          '''
          ))

      pex_path = os.path.join(output_dir, 'pex1.pex')
      res = run_pex_command([
        '-o', pex_path,
        '-D', input_dir,
        '-e', 'exe',
      ])
      res.assert_success()

      stdout, rc = run_simple_pex(pex_path)

      assert rc == 0
      assert stdout == b'hello\n'


def test_pex_resource_bundling():
  with temporary_dir() as output_dir:
    with temporary_dir() as input_dir, temporary_dir() as resources_input_dir:
      with open(os.path.join(resources_input_dir, 'greeting'), 'w') as fh:
        fh.write('hello')
      pex_path = os.path.join(output_dir, 'pex1.pex')

      with open(os.path.join(input_dir, 'exe.py'), 'w') as fh:
        fh.write(dedent('''
          import pkg_resources
          print(pkg_resources.resource_string('__main__', 'greeting').decode('utf-8'))
          '''))

      res = run_pex_command([
        '-o', pex_path,
        '-D', input_dir,
        '-R', resources_input_dir,
        '-e', 'exe',
        'setuptools==17.0'
      ])
      res.assert_success()

      stdout, rc = run_simple_pex(pex_path)

      assert rc == 0
      assert stdout == b'hello\n'


@pytest.mark.skipif(IS_PYPY)
def test_entry_point_verification_3rdparty():
  with temporary_dir() as td:
    pex_out_path = os.path.join(td, 'pex.pex')
    res = run_pex_command(['Pillow==5.2.0',
                           '-e', 'PIL:Image',
                           '-o', pex_out_path,
                           '--validate-entry-point'])
    res.assert_success()


@pytest.mark.skipif(IS_PYPY)
def test_invalid_entry_point_verification_3rdparty():
  with temporary_dir() as td:
    pex_out_path = os.path.join(td, 'pex.pex')
    res = run_pex_command(['Pillow==5.2.0',
                           '-e', 'PIL:invalid',
                           '-o', pex_out_path,
                           '--validate-entry-point'])
    res.assert_failure()


@pytest.mark.skipif(IS_PYPY)
def test_multiplatform_entrypoint():
  with temporary_dir() as td:
    pex_out_path = os.path.join(td, 'p537.pex')
    interpreter = ensure_python_interpreter(PY36)
    res = run_pex_command(['p537==1.0.3',
                           '--no-build',
                           '--python={}'.format(interpreter),
                           '--python-shebang=#!{}'.format(interpreter),
                           '--platform=linux-x86_64',
                           '--platform=macosx-10.13-x86_64',
                           '-c', 'p537',
                           '-o', pex_out_path,
                           '--validate-entry-point'])
    res.assert_success()

    greeting = subprocess.check_output([pex_out_path])
    assert b'Hello World!' == greeting.strip()


@contextmanager
def pex_with_entrypoints(entry_point):
  setup_py = dedent("""
    from setuptools import setup

    setup(
      name='my_app',
      version='0.0.0',
      zip_safe=True,
      packages=[''],
      install_requires=['setuptools==36.2.7'],
      entry_points={'console_scripts': ['my_app_function = my_app:do_something',
                                        'my_app_module = my_app']},
    )
  """)

  my_app = dedent("""
    import sys

    def do_something():
      try:
        from setuptools.sandbox import run_setup
        return 0
      except:
        return 1

    if __name__ == '__main__':
      sys.exit(do_something())
  """)

  with temporary_content({'setup.py': setup_py, 'my_app.py': my_app}) as project_dir:
    with temporary_dir() as out:
      pex = os.path.join(out, 'pex.pex')
      pex_command = ['--validate-entry-point', '-c', entry_point, project_dir, '-o', pex]
      results = run_pex_command(pex_command)
      results.assert_success()
      yield pex


def test_pex_script_module_custom_setuptools_useable():
  with pex_with_entrypoints('my_app_module') as pex:
    stdout, rc = run_simple_pex(pex, env=make_env(PEX_VERBOSE=1))
    assert rc == 0, stdout


def test_pex_script_function_custom_setuptools_useable():
  with pex_with_entrypoints('my_app_function') as pex:
    stdout, rc = run_simple_pex(pex, env=make_env(PEX_VERBOSE=1))
    assert rc == 0, stdout


@contextmanager
def pex_with_no_entrypoints():
  with temporary_dir() as out:
    pex = os.path.join(out, 'pex.pex')
    run_pex_command(['setuptools==36.2.7', '-o', pex])
    test_script = b'from setuptools.sandbox import run_setup; print(str(run_setup))'
    yield pex, test_script, out


def test_pex_interpreter_execute_custom_setuptools_useable():
  with pex_with_no_entrypoints() as (pex, test_script, out):
    script = os.path.join(out, 'script.py')
    with open(script, 'wb') as fp:
      fp.write(test_script)
    stdout, rc = run_simple_pex(pex, args=(script,), env=make_env(PEX_VERBOSE=1))
    assert rc == 0, stdout


def test_pex_interpreter_interact_custom_setuptools_useable():
  with pex_with_no_entrypoints() as (pex, test_script, _):
    stdout, rc = run_simple_pex(pex,
                                env=make_env(PEX_VERBOSE=1),
                                stdin=test_script)
    assert rc == 0, stdout


@pytest.mark.skipif(IS_PYPY,
                    reason='Our pyenv interpreter setup fails under pypy: '
                           'https://github.com/pantsbuild/pex/issues/477')
def test_setup_python():
  interpreter = ensure_python_interpreter(PY27)
  with temporary_dir() as out:
    pex = os.path.join(out, 'pex.pex')
    results = run_pex_command(['jsonschema==2.6.0',
                               '--disable-cache',
                               '--python={}'.format(interpreter),
                               '-o', pex])
    results.assert_success()
    subprocess.check_call([pex, '-c', 'import jsonschema'])


@pytest.mark.skipif(IS_PYPY,
                    reason='Our pyenv interpreter setup fails under pypy: '
                           'https://github.com/pantsbuild/pex/issues/477')
def test_setup_interpreter_constraint():
  interpreter = ensure_python_interpreter(PY27)
  with temporary_dir() as out:
    pex = os.path.join(out, 'pex.pex')
    env = make_env(
      PEX_IGNORE_RCFILES='1',
      PATH=os.path.dirname(interpreter),
    )
    results = run_pex_command(['jsonschema==2.6.0',
                               '--disable-cache',
                               '--interpreter-constraint=CPython=={}'.format(PY27),
                               '-o', pex],
                              env=env)
    results.assert_success()

    stdout, rc = run_simple_pex(pex, env=env, stdin=b'import jsonschema')
    assert rc == 0


@pytest.mark.skipif(IS_PYPY,
                    reason='Our pyenv interpreter setup fails under pypy: '
                           'https://github.com/pantsbuild/pex/issues/477')
def test_setup_python_multiple_transitive_markers():
  py27_interpreter = ensure_python_interpreter(PY27)
  py36_interpreter = ensure_python_interpreter(PY36)
  with temporary_dir() as out:
    pex = os.path.join(out, 'pex.pex')
    results = run_pex_command(['jsonschema==2.6.0',
                               '--disable-cache',
                               '--python-shebang=#!/usr/bin/env python',
                               '--python={}'.format(py27_interpreter),
                               '--python={}'.format(py36_interpreter),
                               '-o', pex])
    results.assert_success()

    pex_program = [pex, '-c']
    py2_only_program = pex_program + ['import functools32']
    both_program = pex_program + [
      'import jsonschema, os, sys; print(os.path.realpath(sys.executable))'
    ]

    py27_env = make_env(PATH=os.path.dirname(py27_interpreter))
    subprocess.check_call(py2_only_program, env=py27_env)

    stdout = subprocess.check_output(both_program, env=py27_env)
    assert to_bytes(os.path.realpath(py27_interpreter)) == stdout.strip()

    py36_env = make_env(PATH=os.path.dirname(py36_interpreter))
    with pytest.raises(subprocess.CalledProcessError):
      subprocess.check_call(py2_only_program, env=py36_env)

    stdout = subprocess.check_output(both_program, env=py36_env)
    assert to_bytes(os.path.realpath(py36_interpreter)) == stdout.strip()


@pytest.mark.skipif(IS_PYPY,
                    reason='Our pyenv interpreter setup fails under pypy: '
                           'https://github.com/pantsbuild/pex/issues/477')
def test_setup_python_direct_markers():
  py36_interpreter = ensure_python_interpreter(PY36)
  with temporary_dir() as out:
    pex = os.path.join(out, 'pex.pex')
    results = run_pex_command(['subprocess32==3.2.7; python_version<"3"',
                               '--disable-cache',
                               '--python-shebang=#!/usr/bin/env python',
                               '--python={}'.format(py36_interpreter),
                               '-o', pex])
    results.assert_success()

    py2_only_program = [pex, '-c', 'import subprocess32']

    with pytest.raises(subprocess.CalledProcessError):
      subprocess.check_call(py2_only_program, env=make_env(PATH=os.path.dirname(py36_interpreter)))


@pytest.mark.skipif(IS_PYPY,
                    reason='Our pyenv interpreter setup fails under pypy: '
                           'https://github.com/pantsbuild/pex/issues/477')
def test_setup_python_multiple_direct_markers():
  py36_interpreter = ensure_python_interpreter(PY36)
  py27_interpreter = ensure_python_interpreter(PY27)
  with temporary_dir() as out:
    pex = os.path.join(out, 'pex.pex')
    results = run_pex_command(['subprocess32==3.2.7; python_version<"3"',
                               '--disable-cache',
                               '--python-shebang=#!/usr/bin/env python',
                               '--python={}'.format(py36_interpreter),
                               '--python={}'.format(py27_interpreter),
                               '-o', pex])
    results.assert_success()

    py2_only_program = [pex, '-c', 'import subprocess32']

    with pytest.raises(subprocess.CalledProcessError):
      subprocess.check_call(py2_only_program, env=make_env(PATH=os.path.dirname(py36_interpreter)))

    subprocess.check_call(py2_only_program, env=make_env(PATH=os.path.dirname(py27_interpreter)))


def test_force_local_implicit_ns_packages_issues_598():
  # This was a minimal repro for the issue documented in #598.
  with temporary_dir() as out:
    tcl_pex = os.path.join(out, 'tcl.pex')
    run_pex_command(['twitter.common.lang==0.3.9', '-o', tcl_pex])

    subprocess.check_call([tcl_pex, '-c', 'from twitter.common.lang import Singleton'],
                          env=make_env(PEX_FORCE_LOCAL='1', PEX_PATH=tcl_pex))


def test_issues_661_devendoring_required():
  # The cryptography distribution does not have a whl released for python3 on linux at version 2.5.
  # As a result, we're forced to build it under python3 and, prior to the fix for
  # https://github.com/pantsbuild/pex/issues/661, this would fail using the vendored setuptools
  # inside pex.
  with temporary_dir() as td:
    cryptography_pex = os.path.join(td, 'cryptography.pex')
    res = run_pex_command(['cryptography==2.5', '-o', cryptography_pex])
    res.assert_success()

    subprocess.check_call([cryptography_pex, '-c', 'import cryptography'])


def build_and_execute_pex_with_warnings(*extra_build_args, **extra_runtime_env):
  with temporary_dir() as out:
    tcl_pex = os.path.join(out, 'tcl.pex')
    run_pex_command(['twitter.common.lang==0.3.10', '-o', tcl_pex] + list(extra_build_args))

    cmd = [tcl_pex, '-c', 'from twitter.common.lang import Singleton']
    env = os.environ.copy()
    env.update(**extra_runtime_env)
    process = subprocess.Popen(cmd, env=env, stderr=subprocess.PIPE)
    _, stderr = process.communicate()
    return stderr


def test_emit_warnings_default():
  stderr = build_and_execute_pex_with_warnings()
  assert stderr


def test_no_emit_warnings():
  stderr = build_and_execute_pex_with_warnings('--no-emit-warnings')
  assert not stderr


def test_no_emit_warnings_emit_env_override():
  stderr = build_and_execute_pex_with_warnings('--no-emit-warnings', PEX_EMIT_WARNINGS='true')
  assert stderr


def test_no_emit_warnings_verbose_override():
  stderr = build_and_execute_pex_with_warnings('--no-emit-warnings', PEX_VERBOSE='1')
  assert stderr


@pytest.mark.skipif(IS_PYPY)
def test_issues_539_abi3_resolution():
  # The cryptography team releases the following relevant pre-built wheels for version 2.6.1:
  # cryptography-2.6.1-cp27-cp27m-macosx_10_6_intel.whl
  # cryptography-2.6.1-cp27-cp27m-manylinux1_x86_64.whl
  # cryptography-2.6.1-cp27-cp27mu-manylinux1_x86_64.whl
  # cryptography-2.6.1-cp34-abi3-macosx_10_6_intel.whl
  # cryptography-2.6.1-cp34-abi3-manylinux1_x86_64.whl
  # With pex in --no-build mode, we force a test that pex abi3 resolution works when this test is
  # run under CPython>3.4,<4 on OSX and linux.

  with temporary_dir() as td:
    # The dependency graph for cryptography-2.6.1 includes pycparser which is only released as an
    # sdist. Since we want to test in --no-build, we pre-resolve/build the pycparser wheel here and
    # add the resulting wheelhouse to the --no-build pex command.
    resolve_cache = os.path.join(td, '.resolve_cache')
    resolve(['pycparser'], cache=resolve_cache)

    cryptography_pex = os.path.join(td, 'cryptography.pex')
    res = run_pex_command(['-f', resolve_cache,
                           '--no-build',
                           'cryptography==2.6.1',
                           '-o', cryptography_pex])
    res.assert_success()

    subprocess.check_call([cryptography_pex, '-c', 'import cryptography'])


def assert_reproducible_build(args):
  with temporary_dir() as td:
    pex1 = os.path.join(td, '1.pex')
    pex2 = os.path.join(td, '2.pex')

    # Note that we change the `PYTHONHASHSEED` to ensure that there are no issues resulting
    # from the random seed, such as data structures, as Tox sets this value by default. See
    # https://tox.readthedocs.io/en/latest/example/basic.html#special-handling-of-pythonhashseed.
    def create_pex(path, seed):
<<<<<<< HEAD
      run_pex_command(
        args + ['-o', path, '--no-compile', '--no-use-system-time'],
        env=make_env(PYTHONHASHSEED=seed)
      )
=======
      result = run_pex_command(
        args + ['-o', path, '--no-compile'],
        env=make_env(PYTHONHASHSEED=seed)
      )
      result.assert_success()

>>>>>>> f12a8768
    create_pex(pex1, seed=111)
    # We sleep to ensure that there is no non-reproducibility from timestamps or
    # anything that may depend on the system time. Note that we must sleep for at least
    # 2 seconds, because the zip format uses 2 second precision per section 4.4.6 of
    # https://pkware.cachefly.net/webdocs/casestudies/APPNOTE.TXT.
    safe_sleep(2)
    create_pex(pex2, seed=22222)
    # First explode the PEXes to compare file-by-file for easier debugging.
    with ZipFile(pex1) as zf1, ZipFile(pex2) as zf2:
      unzipped1 = os.path.join(td, "pex1")
      unzipped2 = os.path.join(td, "pex2")
      zf1.extractall(path=unzipped1)
      zf2.extractall(path=unzipped2)
      for member1, member2 in zip(sorted(zf1.namelist()), sorted(zf2.namelist())):
        assert filecmp.cmp(
          os.path.join(unzipped1, member1),
          os.path.join(unzipped2, member2),
          shallow=False
        )
    # Then compare the original .pex files. This is the assertion we truly care about.
    assert filecmp.cmp(pex1, pex2, shallow=False)


def test_reproducible_build_no_args():
  assert_reproducible_build([])


@pytest.mark.skip("Acceptance test for landing https://github.com/pantsbuild/pex/issues/716.")
def test_reproducible_build_bdist_requirements():
  # We test both a pure Python wheel (six) and a platform-specific wheel (cryptography).
  assert_reproducible_build(['six==1.12.0', 'cryptography==2.6.1'])


@pytest.mark.skip("Acceptance test for landing https://github.com/pantsbuild/pex/issues/716.")
def test_reproducible_build_sdist_requirements():
  assert_reproducible_build(['pycparser==2.19', '--no-build'])


def test_reproducible_build_m_flag():
  assert_reproducible_build(['-m', 'pydoc'])


@pytest.mark.skip("Acceptance test for landing https://github.com/pantsbuild/pex/issues/716.")
def test_reproducible_build_c_flag():
  setup_py = dedent("""
    from setuptools import setup

    setup(
      name='my_app',
      entry_points={'console_scripts': ['my_app = my_app:do_something']},
    )
  """)
  with temporary_content({'setup.py': setup_py}) as project_dir:
    assert_reproducible_build([project_dir, '-c', 'my_app'])


def test_reproducible_build_python_flag():
  assert_reproducible_build(['--python=python2.7'])


def test_reproducible_build_python_shebang_flag():
  assert_reproducible_build(['--python-shebang=/usr/bin/python'])<|MERGE_RESOLUTION|>--- conflicted
+++ resolved
@@ -1352,19 +1352,12 @@
     # from the random seed, such as data structures, as Tox sets this value by default. See
     # https://tox.readthedocs.io/en/latest/example/basic.html#special-handling-of-pythonhashseed.
     def create_pex(path, seed):
-<<<<<<< HEAD
-      run_pex_command(
+      result = run_pex_command(
         args + ['-o', path, '--no-compile', '--no-use-system-time'],
         env=make_env(PYTHONHASHSEED=seed)
       )
-=======
-      result = run_pex_command(
-        args + ['-o', path, '--no-compile'],
-        env=make_env(PYTHONHASHSEED=seed)
-      )
       result.assert_success()
 
->>>>>>> f12a8768
     create_pex(pex1, seed=111)
     # We sleep to ensure that there is no non-reproducibility from timestamps or
     # anything that may depend on the system time. Note that we must sleep for at least
