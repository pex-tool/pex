--- conflicted
+++ resolved
@@ -22,21 +22,8 @@
 
 import pytest
 
-<<<<<<< HEAD
-from pex.common import (
-    safe_copy,
-    safe_mkdir,
-    safe_open,
-    safe_rmtree,
-    safe_sleep,
-    temporary_dir,
-    touch,
-)
+from pex.common import safe_copy, safe_mkdir, safe_open, safe_rmtree, temporary_dir, touch
 from pex.compatibility import PY2, WINDOWS, to_bytes
-=======
-from pex.common import safe_copy, safe_mkdir, safe_open, safe_rmtree, temporary_dir, touch
-from pex.compatibility import WINDOWS, to_bytes
->>>>>>> d3f245b7
 from pex.executor import Executor
 from pex.fetcher import URLFetcher
 from pex.interpreter import PythonInterpreter
@@ -64,6 +51,7 @@
     make_env,
     make_source_dir,
     run_command_with_jitter,
+    run_commands_with_jitter,
     run_pex_command,
     run_simple_pex,
     run_simple_pex_test,
@@ -1765,50 +1753,12 @@
         subprocess.check_call([cryptography_pex, "-c", "import cryptography"])
 
 
-<<<<<<< HEAD
 def assert_reproducible_build(
     args,  # type: List[str]
-    python_versions=None,  # type: Optional[Iterable[str]]
+    pythons=None,  # type: Optional[Iterable[str]]
 ):
     # type: (...) -> None
-    with temporary_dir(cleanup=False) as td:
-        pex_root = os.path.join(td, "pex_root")
-
-        # Note that we change the `PYTHONHASHSEED` to ensure that there are no issues resulting
-        # from the random seed, such as data structures, as Tox sets this value by default. See
-        # https://tox.readthedocs.io/en/latest/example/basic.html#special-handling-of-pythonhashseed.
-        def create_pex(path, seed=None, python=None):
-            safe_rmtree(pex_root)
-            cmd = args + ["-o", path, "--pex-root", pex_root]
-            if python_versions:
-                cmd.extend(["--python-shebang", "/usr/bin/env python"])
-            env = make_env(PYTHONHASHSEED=seed) if seed is not None else None
-            result = run_pex_command(cmd, env=env, python=python)
-            result.assert_success()
-
-        def create_multiple_pexes():
-            paths = []
-            for index in range(2):
-                path = os.path.join(td, "{}.pex".format(index))
-                paths.append(path)
-                # We sleep to ensure that there is no non-reproducibility from timestamps or
-                # anything that may depend on the system time. Note that we must sleep for at
-                # least 2 seconds, because the zip format uses 2 second precision per section
-                # 4.4.6 of https://pkware.cachefly.net/webdocs/casestudies/APPNOTE.TXT.
-                if index > 0:
-                    safe_sleep(2)
-                create_pex(path=path, seed=(index * 497) + 4)
-            if python_versions:
-                for python_version in python_versions:
-                    path = os.path.join(td, "{}.pex".format(python_version))
-                    paths.append(path)
-                    create_pex(path=path, python=ensure_python_interpreter(python_version))
-            return paths
-=======
-def assert_reproducible_build(args):
-    # type: (List[str]) -> None
     with temporary_dir() as td:
->>>>>>> d3f245b7
 
         def explode_pex(path):
             with ZipFile(path) as zf:
@@ -1817,9 +1767,23 @@
                 zf.extractall(path=destination_dir)
                 return [os.path.join(destination_dir, member) for member in sorted(zf.namelist())]
 
-        pexes = run_command_with_jitter(
-            path_argument="--output-file", args=create_pex_command(quiet=True), count=3
-        )
+        if pythons:
+            pexes = run_commands_with_jitter(
+                path_argument="--output-file",
+                commands=[
+                    create_pex_command(
+                        args=args + ["--python-shebang", "/usr/bin/env python"],
+                        python=python,
+                        quiet=True,
+                    )
+                    for python in pythons
+                ],
+            )
+        else:
+            pexes = run_command_with_jitter(
+                create_pex_command(args=args, quiet=True), path_argument="--output-file", count=3
+            )
+
         pex_members = {pex: explode_pex(path=pex) for pex in pexes}
         pex1 = pexes.pop()
         for pex2 in pexes:
@@ -1839,13 +1803,22 @@
             assert filecmp.cmp(pex1, pex2, shallow=False)
 
 
-MAJOR_COMPATIBLE_PYTHONS = (PY27,) if PY2 else (PY37, PY38)
-MIXED_MAJOR_PYTHONS = PY27, PY37, PY38
+MAJOR_COMPATIBLE_PYTHONS = (
+    (sys.executable, ensure_python_interpreter(PY27))
+    if PY2
+    else (sys.executable, ensure_python_interpreter(PY37), ensure_python_interpreter(PY38))
+)
+MIXED_MAJOR_PYTHONS = (
+    sys.executable,
+    ensure_python_interpreter(PY27),
+    ensure_python_interpreter(PY37),
+    ensure_python_interpreter(PY38),
+)
 
 
 def test_reproducible_build_no_args():
     # type: () -> None
-    assert_reproducible_build([], python_versions=MIXED_MAJOR_PYTHONS)
+    assert_reproducible_build([], pythons=MIXED_MAJOR_PYTHONS)
 
 
 def test_reproducible_build_bdist_requirements():
@@ -1858,12 +1831,12 @@
     # type: () -> None
     # The python-crontab sdist will be built as py2-none-any or py3-none-any depending on the
     # Python major version since it is not marked as universal in the sdist.
-    assert_reproducible_build(["python-crontab==2.3.6"], python_versions=MAJOR_COMPATIBLE_PYTHONS)
+    assert_reproducible_build(["python-crontab==2.3.6"], pythons=MAJOR_COMPATIBLE_PYTHONS)
 
 
 def test_reproducible_build_m_flag():
     # type: () -> None
-    assert_reproducible_build(["-m", "pydoc"], python_versions=MIXED_MAJOR_PYTHONS)
+    assert_reproducible_build(["-m", "pydoc"], pythons=MIXED_MAJOR_PYTHONS)
 
 
 def test_reproducible_build_c_flag_from_source():
@@ -1894,7 +1867,7 @@
         {"setup.cfg": setup_cfg, "setup.py": setup_py, "my_app.py": my_app}
     ) as project_dir:
         assert_reproducible_build(
-            [project_dir, "-c", "my_app_function"], python_versions=MIXED_MAJOR_PYTHONS
+            [project_dir, "-c", "my_app_function"], pythons=MIXED_MAJOR_PYTHONS
         )
 
 
@@ -1903,13 +1876,13 @@
     # The futurize script installed depends on the version of python being used; so we don't try
     # to mix Python 2 with Python 3 as in many other reproducibility tests.
     assert_reproducible_build(
-        ["future==0.17.1", "-c", "futurize"], python_versions=MAJOR_COMPATIBLE_PYTHONS
+        ["future==0.17.1", "-c", "futurize"], pythons=MAJOR_COMPATIBLE_PYTHONS
     )
 
 
 def test_reproducible_build_python_flag():
     # type: () -> None
-    assert_reproducible_build(["--python=python2.7"], python_versions=MIXED_MAJOR_PYTHONS)
+    assert_reproducible_build(["--python=python2.7"], pythons=MIXED_MAJOR_PYTHONS)
 
 
 def test_reproducible_build_python_shebang_flag():
