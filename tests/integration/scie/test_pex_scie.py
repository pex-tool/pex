--- conflicted
+++ resolved
@@ -15,12 +15,8 @@
 
 import pytest
 
-<<<<<<< HEAD
-from pex.common import chmod_plus_x, is_exe
+from pex.common import chmod_plus_x, is_exe, safe_open
 from pex.fetcher import URLFetcher
-=======
-from pex.common import is_exe, safe_open
->>>>>>> 9be1789e
 from pex.layout import Layout
 from pex.orderedset import OrderedSet
 from pex.scie import SciePlatform, ScieStyle
@@ -415,42 +411,6 @@
     )
 
 
-<<<<<<< HEAD
-@pytest.mark.skipif(IS_PYPY, reason="The --scie-pbs-stripped option only applies to CPython scies.")
-def test_pbs_stripped(tmpdir):
-    # type: (Any) -> None
-
-    def create_python_scie(
-        scie_path,  # type: str
-        *extra_args  # type: str
-    ):
-        # type: (...) -> int
-
-        run_pex_command(
-            args=["-o", scie_path, "--scie", "eager", "--scie-python-version", "3.12"]
-            + list(extra_args)
-        ).assert_success()
-        assert b"3.12\n" == subprocess.check_output(
-            args=[scie_path, "-c", "import sys; print('.'.join(map(str, sys.version_info[:2])))"]
-        )
-        return os.path.getsize(scie_path)
-
-    pex_scie_stripped = os.path.join(str(tmpdir), "pex-scie-stripped")
-    pex_scie_stripped_size = create_python_scie(pex_scie_stripped, "--scie-pbs-stripped")
-
-    pex_scie = os.path.join(str(tmpdir), "pex-scie")
-    pex_scie_size = create_python_scie(pex_scie)
-
-    assert pex_scie_stripped_size < pex_scie_size, (
-        "Expected the stripped scie to be smaller, but found:\n"
-        "{pex_scie_stripped}: {pex_scie_stripped_size} bytes\n"
-        "{pex_scie}: {pex_scie_size} bytes\n"
-    ).format(
-        pex_scie_stripped=pex_scie_stripped,
-        pex_scie_stripped_size=pex_scie_stripped_size,
-        pex_scie=pex_scie,
-        pex_scie_size=pex_scie_size,
-=======
 def make_project(
     tmpdir,  # type: Any
     name,  # type: str
@@ -520,14 +480,31 @@
     return make_project(tmpdir, "bar")
 
 
-skip_if_no_pbs = pytest.mark.skipif(
-    PY_VER < (3, 8) or PY_VER >= (3, 13),
-    reason="A PBS release must be available for the current interpreter to run this test.",
+def has_provider():
+    # type: () -> bool
+    if IS_PYPY:
+        if PY_VER == (2, 7):
+            return True
+
+        if SciePlatform.LINUX_AARCH64 is SciePlatform.CURRENT:
+            return PY_VER >= (3, 7)
+        elif SciePlatform.MACOS_AARCH64 is SciePlatform.CURRENT:
+            return PY_VER >= (3, 8)
+        else:
+            return PY_VER >= (3, 6)
+    else:
+        return PY_VER >= (3, 8) and PY_VER < (3, 13)
+
+
+skip_if_no_provider = pytest.mark.skipif(
+    not has_provider(),
+    reason=(
+        "Either A PBS or PyPy release must be available for the current interpreter to run this test."
+    ),
 )
 
 
-@skip_if_pypy
-@skip_if_no_pbs
+@skip_if_no_provider
 @pytest.mark.parametrize(
     "execution_mode_args",
     [
@@ -574,8 +551,7 @@
     )
 
 
-@skip_if_pypy
-@skip_if_no_pbs
+@skip_if_no_provider
 def test_scie_busybox_console_scripts_add_distribution(
     tmpdir,  # type: Any
     foo,  # type: str
@@ -603,8 +579,7 @@
     )
 
 
-@skip_if_pypy
-@skip_if_no_pbs
+@skip_if_no_provider
 def test_scie_busybox_console_scripts_remove_distribution(
     tmpdir,  # type: Any
     foo,  # type: str
@@ -644,8 +619,7 @@
     )
 
 
-@skip_if_pypy
-@skip_if_no_pbs
+@skip_if_no_provider
 def test_scie_busybox_console_scripts_remove_script(
     tmpdir,  # type: Any
     foo,  # type: str
@@ -672,8 +646,7 @@
     )
 
 
-@skip_if_pypy
-@skip_if_no_pbs
+@skip_if_no_provider
 def test_scie_busybox_console_scripts_add_script(
     tmpdir,  # type: Any
     foo,  # type: str
@@ -712,8 +685,7 @@
     )
 
 
-@skip_if_pypy
-@skip_if_no_pbs
+@skip_if_no_provider
 def test_scie_busybox_console_script_injections(
     tmpdir,  # type: Any
     foo,  # type: str
@@ -765,8 +737,7 @@
     )
 
 
-@skip_if_pypy
-@skip_if_no_pbs
+@skip_if_no_provider
 def test_scie_busybox_module_entry_points(
     tmpdir,  # type: Any
     foo,  # type: str
@@ -800,8 +771,7 @@
     assert b"foo3: mep\n" == subprocess.check_output(args=[os.path.join(bin_dir, "foo"), "mep"])
 
 
-@skip_if_pypy
-@skip_if_no_pbs
+@skip_if_no_provider
 def test_scie_busybox_module_entry_point_injections(
     tmpdir,  # type: Any
     foo,  # type: str
@@ -845,8 +815,7 @@
     )
 
 
-@skip_if_pypy
-@skip_if_no_pbs
+@skip_if_no_provider
 def test_script_not_found(
     tmpdir,  # type: Any
     foo,  # type: str
@@ -879,5 +848,41 @@
                 """
             )
         )
->>>>>>> 9be1789e
+    )
+
+
+@pytest.mark.skipif(IS_PYPY, reason="The --scie-pbs-stripped option only applies to CPython scies.")
+def test_pbs_stripped(tmpdir):
+    # type: (Any) -> None
+
+    def create_python_scie(
+        scie_path,  # type: str
+        *extra_args  # type: str
+    ):
+        # type: (...) -> int
+
+        run_pex_command(
+            args=["-o", scie_path, "--scie", "eager", "--scie-python-version", "3.12"]
+            + list(extra_args)
+        ).assert_success()
+        assert b"3.12\n" == subprocess.check_output(
+            args=[scie_path, "-c", "import sys; print('.'.join(map(str, sys.version_info[:2])))"]
+        )
+        return os.path.getsize(scie_path)
+
+    pex_scie_stripped = os.path.join(str(tmpdir), "pex-scie-stripped")
+    pex_scie_stripped_size = create_python_scie(pex_scie_stripped, "--scie-pbs-stripped")
+
+    pex_scie = os.path.join(str(tmpdir), "pex-scie")
+    pex_scie_size = create_python_scie(pex_scie)
+
+    assert pex_scie_stripped_size < pex_scie_size, (
+        "Expected the stripped scie to be smaller, but found:\n"
+        "{pex_scie_stripped}: {pex_scie_stripped_size} bytes\n"
+        "{pex_scie}: {pex_scie_size} bytes\n"
+    ).format(
+        pex_scie_stripped=pex_scie_stripped,
+        pex_scie_stripped_size=pex_scie_stripped_size,
+        pex_scie=pex_scie,
+        pex_scie_size=pex_scie_size,
     )