# Copyright 2020 Pants project contributors (see CONTRIBUTORS.md).
# Licensed under the Apache License, Version 2.0 (see LICENSE).

"""Constants to enable safe imports from the `typing` module.

This file needs to exist because Pex still supports running from Python 2. The `typing` stdlib
module is new to Python 3, so runtime imports of it will fail.

We don't want to vendor `typing` because it adds to PEX's bootstrap time and its bundle size. It's
also tricky to get working robustly.

Instead, we leverage the fact that MyPy ships with type stubs for Python 2. We also use the special
`TYPE_CHECKING` value, which in production always evaluates to `False`, but when running MyPy,
evaluates to True. This allows us to safely import `typing` without it ever being used in
production.

Note that we only use type comments, rather than normal annotations, which is what allows us to
never need `typing` at runtime except for `cast` and `overload` which have no-op runtime bindings
below.

To add type comments, use a conditional import like this:

    ```
    from pex.typing import TYPE_CHECKING

    if TYPE_CHECKING:
        from typing import Optional, ...
    ```
"""

from __future__ import absolute_import, print_function

import sys

TYPE_CHECKING = False

# Unlike most type-hints, `cast` and `overload` get used at runtime. We define no-op versions for
# runtime use.
if TYPE_CHECKING:
    from typing import Any
    from typing import Generic as Generic
<<<<<<< HEAD

    if sys.version_info[:2] >= (3, 8):
        from typing import Literal as Literal
    else:
        from typing_extensions import Literal as Literal
=======
    from typing import cast as cast
    from typing import overload as overload
>>>>>>> 322ab32c
else:

    def cast(_type, value):
        return value

    def overload(_func):
        def _never_called_since_structurally_shadowed(*_args, **_kwargs):
            raise NotImplementedError(
                "You should not call an overloaded function. A series of @overload-decorated "
                "functions outside a stub module should always be followed by an implementation "
                "that is not @overload-ed."
            )

        return _never_called_since_structurally_shadowed

    class _Generic(type):
        def __getitem__(cls, type_var):
            return cls

    if sys.version_info[0] == 2:

        class Generic(object):
            __metaclass__ = _Generic

    else:
        eval(compile("class Generic(object, metaclass=_Generic): pass", "<Generic>", "exec"))

    del _Generic

    Literal = {}<|MERGE_RESOLUTION|>--- conflicted
+++ resolved
@@ -39,16 +39,13 @@
 if TYPE_CHECKING:
     from typing import Any
     from typing import Generic as Generic
-<<<<<<< HEAD
+    from typing import cast as cast
+    from typing import overload as overload
 
     if sys.version_info[:2] >= (3, 8):
         from typing import Literal as Literal
     else:
         from typing_extensions import Literal as Literal
-=======
-    from typing import cast as cast
-    from typing import overload as overload
->>>>>>> 322ab32c
 else:
 
     def cast(_type, value):
