# Copyright 2018 Pants project contributors (see CONTRIBUTORS.md).
# Licensed under the Apache License, Version 2.0 (see LICENSE).

from __future__ import absolute_import

import collections
import os

from pex.common import touch
from pex.compatibility import urlparse
from pex.tracer import TRACER

_PACKAGE_COMPONENTS = __name__.split('.')


def _root():
  path = os.path.dirname(os.path.abspath(__file__))
  for _ in _PACKAGE_COMPONENTS:
    path = os.path.dirname(path)
  return path


class VendorSpec(collections.namedtuple('VendorSpec', ['key', 'requirement', 'rewrite'])):
  """Represents a vendored distribution.

  :field str key: The distribution requirement key; e.g.: for a requirement of
    requests[security]==2.22.0 the key is 'requests'.
  :field str requirement: The distribution requirement string; e.g.: requests[security]==2.22.0.
  :field bool rewrite: Whether to re-write the distribution's imports for use with the
    `pex.third_party` importer.

  NB: Vendored distributions should comply with the host distribution platform constraints. In the
  case of pex, which is a py2.py3 platform agnostic wheel, vendored libraries should be as well.
  """

  ROOT = _root()

  @classmethod
  def pinned(cls, key, version, rewrite=True):
    return cls(key=key, requirement='{}=={}'.format(key, version), rewrite=rewrite)

  @classmethod
  def vcs(cls, url, rewrite=True):
    result = urlparse.urlparse(url)
    fragment_params = urlparse.parse_qs(result.fragment)
    values = fragment_params.get('egg')
    if not values or len(values) != 1:
      raise ValueError('Expected the vcs requirement url to have an #egg=<name> fragment. '
                       'Got: {}'.format(url))

    return cls(key=values[0], requirement=url, rewrite=rewrite)

  @property
  def _subpath_components(self):
    return ['_vendored', self.key]

  @property
  def relpath(self):
    return os.path.join(*(_PACKAGE_COMPONENTS + self._subpath_components))

  @property
  def target_dir(self):
    return os.path.join(self.ROOT, self.relpath)

  def create_packages(self):
    """Create missing packages joining the vendor root to the base of the vendored distribution.

    For example, given a root at ``/home/jake/dev/pantsbuild/pex`` and a vendored distribution at
    ``pex/vendor/_vendored/requests`` this method would create the following package files::

      pex/vendor/_vendored/__init__.py
      pex/vendor/_vendored/requests/__init__.py

    These package files allow for standard python importers to find vendored code via re-directs
    from a `PEP-302 <https://www.python.org/dev/peps/pep-0302/>`_ importer like
    :class:`pex.third_party.VendorImporter`.
    """
    if not self.rewrite:
      # The extra package structure is only required for vendored code used via import rewrites.
      return

    for index, _ in enumerate(self._subpath_components):
      relpath = _PACKAGE_COMPONENTS + self._subpath_components[:index + 1] + ['__init__.py']
      touch(os.path.join(self.ROOT, *relpath))


def iter_vendor_specs():
  """Iterate specifications for code vendored by pex.

  :return: An iterator over specs of all vendored code.
  :rtype: :class:`collection.Iterator` of :class:`VendorSpec`
  """
<<<<<<< HEAD
  yield VendorSpec.create('pip==19.3.1', rewrite=False)
  yield VendorSpec.create('setuptools==42.0.2')
  yield VendorSpec.create('wheel==0.33.6')


def _vendored_dists(distributions):
  entries = [spec.target_dir for spec in iter_vendor_specs() if spec.key in distributions]

  import pex.third_party.pkg_resources as pkg_resources
  return list(pkg_resources.WorkingSet(entries=entries))


def setup_interpreter(distributions, interpreter=None):
  """Return an interpreter configured with vendored distributions as extras.

  Any distributions that are present in the vendored set will be added to the interpreter as extras.

  :param distributions: The names of distributions to setup the interpreter with.
  :type distributions: list of str
  :param interpreter: An optional interpreter to configure. If ``None``, the current interpreter is
                      used.
  :type interpreter: :class:`pex.interpreter.PythonInterpreter`
  :return: An bare interpreter configured with vendored extras.
  :rtype: :class:`pex.interpreter.PythonInterpreter`
  """
  from pex.interpreter import PythonInterpreter

  interpreter = interpreter or PythonInterpreter.get()
  for dist in _vendored_dists(OrderedSet(distributions)):
    interpreter = interpreter.with_extra(dist.key, dist.version, dist.location)
  return interpreter
=======
  yield VendorSpec.pinned('pip', '19.3.1', rewrite=False)
  yield VendorSpec.pinned('setuptools', '41.6.0')
  yield VendorSpec.pinned('wheel', '0.33.6')
>>>>>>> b0512792


def vendor_runtime(chroot, dest_basedir, label, root_module_names):
  """Includes portions of vendored distributions in a chroot.

  The portion to include is selected by root module name. If the module is a file, just it is
  included. If the module represents a package, the package and all its sub-packages are added
  recursively.

  :param chroot: The chroot to add vendored code to.
  :type chroot: :class:`pex.common.Chroot`
  :param str dest_basedir: The prefix to store the vendored code under in the ``chroot``.
  :param str label: The chroot label for the vendored code fileset.
  :param root_module_names: The names of the root vendored modules to include in the chroot.
  :type root_module_names: :class:`collections.Iterable` of str
  :raise: :class:`ValueError` if any of the given ``root_module_names`` could not be found amongst
          the vendored code and added to the chroot.
  """
  vendor_module_names = {root_module_name: False for root_module_name in root_module_names}
  for spec in iter_vendor_specs():
    for root, dirs, files in os.walk(spec.target_dir):
      if root == spec.target_dir:
        dirs[:] = [pkg_name for pkg_name in dirs if pkg_name in vendor_module_names]
        files[:] = [mod_name for mod_name in files if mod_name[:-3] in vendor_module_names]
        vendored_names = dirs + files
        if vendored_names:
          pkg_path = ''
          for pkg in spec.relpath.split(os.sep):
            pkg_path = os.path.join(pkg_path, pkg)
            pkg_file = os.path.join(pkg_path, '__init__.py')
            src = os.path.join(VendorSpec.ROOT, pkg_file)
            dest = os.path.join(dest_basedir, pkg_file)
            if os.path.exists(src):
              chroot.copy(src, dest, label)
            else:
              # We delete `pex/vendor/_vendored/<dist>/__init__.py` when isolating third_party.
              chroot.touch(dest, label)
          for name in vendored_names:
            vendor_module_names[name] = True
            TRACER.log('Vendoring {} from {} @ {}'.format(name, spec, spec.target_dir), V=3)

      for filename in files:
        if not filename.endswith('.pyc'):  # Sources and data only.
          src = os.path.join(root, filename)
          dest = os.path.join(dest_basedir, spec.relpath, os.path.relpath(src, spec.target_dir))
          chroot.copy(src, dest, label)

  if not all(vendor_module_names.values()):
    raise ValueError('Failed to extract {module_names} from:\n\t{specs}'.format(
      module_names=', '.join(module
                             for module, written in vendor_module_names.items() if not written),
      specs='\n\t'.join('{} @ {}'.format(spec, spec.target_dir) for spec in iter_vendor_specs())))<|MERGE_RESOLUTION|>--- conflicted
+++ resolved
@@ -90,43 +90,9 @@
   :return: An iterator over specs of all vendored code.
   :rtype: :class:`collection.Iterator` of :class:`VendorSpec`
   """
-<<<<<<< HEAD
-  yield VendorSpec.create('pip==19.3.1', rewrite=False)
-  yield VendorSpec.create('setuptools==42.0.2')
-  yield VendorSpec.create('wheel==0.33.6')
-
-
-def _vendored_dists(distributions):
-  entries = [spec.target_dir for spec in iter_vendor_specs() if spec.key in distributions]
-
-  import pex.third_party.pkg_resources as pkg_resources
-  return list(pkg_resources.WorkingSet(entries=entries))
-
-
-def setup_interpreter(distributions, interpreter=None):
-  """Return an interpreter configured with vendored distributions as extras.
-
-  Any distributions that are present in the vendored set will be added to the interpreter as extras.
-
-  :param distributions: The names of distributions to setup the interpreter with.
-  :type distributions: list of str
-  :param interpreter: An optional interpreter to configure. If ``None``, the current interpreter is
-                      used.
-  :type interpreter: :class:`pex.interpreter.PythonInterpreter`
-  :return: An bare interpreter configured with vendored extras.
-  :rtype: :class:`pex.interpreter.PythonInterpreter`
-  """
-  from pex.interpreter import PythonInterpreter
-
-  interpreter = interpreter or PythonInterpreter.get()
-  for dist in _vendored_dists(OrderedSet(distributions)):
-    interpreter = interpreter.with_extra(dist.key, dist.version, dist.location)
-  return interpreter
-=======
   yield VendorSpec.pinned('pip', '19.3.1', rewrite=False)
-  yield VendorSpec.pinned('setuptools', '41.6.0')
+  yield VendorSpec.pinned('setuptools', '42.0.2')
   yield VendorSpec.pinned('wheel', '0.33.6')
->>>>>>> b0512792
 
 
 def vendor_runtime(chroot, dest_basedir, label, root_module_names):
