--- conflicted
+++ resolved
@@ -14,14 +14,11 @@
 from pex.pep_440 import Version
 from pex.scie import science
 from pex.scie.model import (
-<<<<<<< HEAD
+    BusyBoxEntryPoints,
+    ConsoleScriptsManifest,
     File,
     InterpreterDistribution,
     Provider,
-=======
-    BusyBoxEntryPoints,
-    ConsoleScriptsManifest,
->>>>>>> 9be1789e
     ScieConfiguration,
     ScieInfo,
     ScieOptions,
